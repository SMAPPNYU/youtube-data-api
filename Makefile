--- conflicted
+++ resolved
@@ -1,13 +1,10 @@
 test:
-	python -m unittest tests/test_parsers.py
-	python -m unittest tests/test_initialization.py
-	python -m unittest tests/test_playlist_methods.py
-	python -m unittest tests/test_video_methods.py
-<<<<<<< HEAD
-	python -m unittest tests/test_search_args.py
-	python -m unittest tests/test_captions.py
-	python -m unittest tests/test_utils.py
-=======
-	python -m unittest tests/test_youtube_api_utils.py
-	python -m unittest tests/test_channel_methods.py
->>>>>>> 93e25841
+  python -m unittest tests/test_captions
+  python -m unittest tests/test_channel_methods.py
+  python -m unittest tests/test_initialization.py
+  python -m unittest tests/test_parsers.py
+  python -m unittest tests/test_playlist_methods.py
+  python -m unittest tests/test_search_args.py
+  python -m unittest tests/test_utils.py
+  python -m unittest tests/test_video_methods.py
+  