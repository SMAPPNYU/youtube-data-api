import sys
import json
import datetime
import requests
<<<<<<< HEAD
=======
import html
import tldextract
from bs4 import BeautifulSoup, Comment
>>>>>>> 8b81de10
import re
import signal

from urllib.parse import urlparse
from urllib.parse import parse_qs

'''
This contains utilities used by other functions in the YoutubeDataApi class, as well as a few convenience functions for data analysis.
'''

__all__ = [
    '_chunker',
    '_load_response',
    'parse_yt_datetime',
    'get_upload_playlist_id',
    'get_liked_playlist_id',
]

class TimeoutError(Exception):
    pass

class timeout:
    def __init__(self, seconds=1, error_message='Timeout'):
        self.seconds = seconds
        self.error_message = error_message
    def handle_timeout(self, signum, frame):
        raise TimeoutError(self.error_message)
    def __enter__(self):
        signal.signal(signal.SIGALRM, self.handle_timeout)
        signal.alarm(self.seconds)
    def __exit__(self, type, value, traceback):
        signal.alarm(0)

def _chunker(l, chunksize):
    """Yield successive ``chunksize``-sized chunks from l."""
    for i in range(0, len(l), chunksize):
        yield l[i:i + chunksize]

def _load_response(response):
    '''
    Loads the response to json, and checks for errors.
    '''
    
    response.raise_for_status()
    response_json = json.loads(response.text)

    return response_json


def parse_yt_datetime(date_str):
    '''
    Parses a date string returned from YouTube's API into a Python datetime.
    '''
    date = None
    if date_str:
        try:
            date = datetime.datetime.strptime(date_str,"%Y-%m-%dT%H:%M:%S.%fZ")
        except:
            pass
    return date

<<<<<<< HEAD
=======
def strip_video_id_from_url(url):
    '''Strips the video_id from YouTube URL.'''

    domain = tldextract.extract(url).registered_domain
    url_ = None
        
    if 'youtu.be' in domain:
        url_ = url[url.rindex('/') + 1:]
        if '?' in url_:
            url_ = url_[:url_.rindex('?')]
    elif "youtube.com" in domain and "embed" in url:
        url_ = url.rpartition("/")[-1].partition("?")[0]
    elif "youtube.com" in domain and "attribution_link" in url:
        u = urlparse(url)
        
        # Get and parse the query string, which will look like:
        #. a=--oPiH1x0pU&u=%2Fwatch%3Fv%3DHR1Ta25HkBM%26feature%3Dshare
        q = parse_qs(u.query)
        
        # Now we have a decoded query string, e.g., 'u':['/watch?v=HR1Ta25HkBM&feature=share']
        if ( 'u' in q ):
            # Parse like it was a normal /watch url
            q = parse_qs(urlparse(q['u'][0]).query)
            if ( 'v' in q ):
                url_ = q['v'][0]
            elif ( 'video_id' in q ):
                url_ = q['video_id'][0]
    elif "youtube.com" in domain:
        u = urlparse(url)
        q = parse_qs(u.query)
        if ( 'v' in q ):
            url_ = q['v'][0]
        elif ( 'video_id' in q ):
            url_ = q['video_id'][0]

    return url_


>>>>>>> 8b81de10
def get_upload_playlist_id(channel_id):
    '''Given a channel_id, returns the user uploaded playlist id.'''
    playlist_id = 'UU' + channel_id[2:]
    return playlist_id


def get_liked_playlist_id(channel_id):
    '''Given a channel_id, returns the user liked playlist id.'''
    playlist_id = 'LL' + channel_id[2:]
    return playlist_id<|MERGE_RESOLUTION|>--- conflicted
+++ resolved
@@ -2,12 +2,6 @@
 import json
 import datetime
 import requests
-<<<<<<< HEAD
-=======
-import html
-import tldextract
-from bs4 import BeautifulSoup, Comment
->>>>>>> 8b81de10
 import re
 import signal
 
@@ -69,47 +63,6 @@
             pass
     return date
 
-<<<<<<< HEAD
-=======
-def strip_video_id_from_url(url):
-    '''Strips the video_id from YouTube URL.'''
-
-    domain = tldextract.extract(url).registered_domain
-    url_ = None
-        
-    if 'youtu.be' in domain:
-        url_ = url[url.rindex('/') + 1:]
-        if '?' in url_:
-            url_ = url_[:url_.rindex('?')]
-    elif "youtube.com" in domain and "embed" in url:
-        url_ = url.rpartition("/")[-1].partition("?")[0]
-    elif "youtube.com" in domain and "attribution_link" in url:
-        u = urlparse(url)
-        
-        # Get and parse the query string, which will look like:
-        #. a=--oPiH1x0pU&u=%2Fwatch%3Fv%3DHR1Ta25HkBM%26feature%3Dshare
-        q = parse_qs(u.query)
-        
-        # Now we have a decoded query string, e.g., 'u':['/watch?v=HR1Ta25HkBM&feature=share']
-        if ( 'u' in q ):
-            # Parse like it was a normal /watch url
-            q = parse_qs(urlparse(q['u'][0]).query)
-            if ( 'v' in q ):
-                url_ = q['v'][0]
-            elif ( 'video_id' in q ):
-                url_ = q['video_id'][0]
-    elif "youtube.com" in domain:
-        u = urlparse(url)
-        q = parse_qs(u.query)
-        if ( 'v' in q ):
-            url_ = q['v'][0]
-        elif ( 'video_id' in q ):
-            url_ = q['video_id'][0]
-
-    return url_
-
-
->>>>>>> 8b81de10
 def get_upload_playlist_id(channel_id):
     '''Given a channel_id, returns the user uploaded playlist id.'''
     playlist_id = 'UU' + channel_id[2:]
